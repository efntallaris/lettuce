/*
 * Copyright 2011-Present, Redis Ltd. and Contributors
 * All rights reserved.
 *
 * Licensed under the MIT License.
 *
 * This file contains contributions from third-party contributors
 * licensed under the Apache License, Version 2.0 (the "License");
 * you may not use this file except in compliance with the License.
 * You may obtain a copy of the License at
 *
 *      https://www.apache.org/licenses/LICENSE-2.0
 *
 * Unless required by applicable law or agreed to in writing, software
 * distributed under the License is distributed on an "AS IS" BASIS,
 * WITHOUT WARRANTIES OR CONDITIONS OF ANY KIND, either express or implied.
 * See the License for the specific language governing permissions and
 * limitations under the License.
 */
package io.lettuce.core.output;

import java.nio.ByteBuffer;

import io.lettuce.core.codec.RedisCodec;
import io.lettuce.core.migration.MigrationAwareResponse;
import io.lettuce.core.migration.MigrationMetadata;
import io.netty.util.internal.logging.InternalLogger;
import io.netty.util.internal.logging.InternalLoggerFactory;

/**
 * Value output that extracts migration metadata from the last 12 bytes of Redis responses.
 * 
 * This output handler follows the documentation pattern where Redis includes migration metadata
 * as the last 12 bytes of bulk string responses. The metadata structure is:
 * - 2 bytes: slot_id (uint16_t)
 * - 2 bytes: migration_status (uint16_t) 
 * - 4 bytes: source_id (uint32_t)
 * - 4 bytes: dest_id (uint32_t)
 *
 * This output handler follows the documentation pattern where Redis includes migration metadata
 * @param <K> Key type.
 * @param <V> Value type.
 * @author Mark Paluch
 * @since 6.3
 */
public class MigrationAwareValueOutput<K, V> extends CommandOutput<K, V, MigrationAwareResponse<V>> {

    private static final int METADATA_SIZE = 12;
    private static final InternalLogger logger = InternalLoggerFactory.getInstance(MigrationAwareValueOutput.class);
    private V originalValue;

    public MigrationAwareValueOutput(RedisCodec<K, V> codec) {
        super(codec, null);
    }

    @Override
    public void set(ByteBuffer bytes) {
<<<<<<< HEAD
        if (logger.isDebugEnabled()) {
            logger.debug("IN MIGRATION AWARE VALUE OUTPUT: Setting value with bytes: {}", bytes);
        }
        if (bytes == null) {
            output = new MigrationAwareResponse<>(null, null);
            return;
        }

        // Check if the buffer is large enough to contain metadata
        if (bytes.remaining() >= METADATA_SIZE) {
            if (logger.isDebugEnabled()) {
                logger.debug("IN MIGRATION AWARE VALUE OUTPUT: Buffer is large enough to contain metadata");
            }
            // Calculate the boundary between data and metadata
            int dataLength = bytes.remaining() - METADATA_SIZE;
            if (logger.isDebugEnabled()) {
                logger.debug("IN MIGRATION AWARE VALUE OUTPUT: Data length: {}", dataLength);
            }

            // Extract the original data (first N bytes)
            ByteBuffer dataBuffer = bytes.duplicate();
            dataBuffer.limit(dataBuffer.position() + dataLength);
            originalValue = codec.decodeValue(dataBuffer);
            if (logger.isDebugEnabled()) {
                logger.debug("IN MIGRATION AWARE VALUE OUTPUT: Original value: {}", originalValue);
            }

            // Extract the metadata (last 12 bytes)
            ByteBuffer metadataBuffer = bytes.duplicate();
            metadataBuffer.position(metadataBuffer.position() + dataLength);
            metadataBuffer.limit(metadataBuffer.position() + METADATA_SIZE);
            if (logger.isDebugEnabled()) {
                logger.debug("IN MIGRATION AWARE VALUE OUTPUT: Metadata buffer (hex): {}", byteBufferToHex(metadataBuffer));
            }
            try {
                MigrationMetadata metadata = MigrationMetadata.parse(metadataBuffer);
                output = new MigrationAwareResponse<>(originalValue, metadata);
            } catch (Exception e) {
                // If metadata parsing fails, treat as normal response without metadata
                output = new MigrationAwareResponse<>(originalValue, null);
            }
        } else {
            // Buffer too small for metadata, treat as normal response
            originalValue = codec.decodeValue(bytes);
            output = new MigrationAwareResponse<>(originalValue, null);
        }
    }
=======
        logger.debug("IN MIGRATION AWARE VALUE OUTPUT: Setting value with bytes");
        output = new MigrationAwareResponse<>((bytes == null) ? null : codec.decodeValue(bytes), null);
        ByteBuffer metadataBuffer = bytes.duplicate();
        int dataLength = bytes.remaining() - METADATA_SIZE;
        logger.debug("IN MIGRATION AWARE VALUE OUTPUT: Data length: {}", dataLength);

        metadataBuffer.position(metadataBuffer.position() + dataLength);
        metadataBuffer.limit(metadataBuffer.position() + METADATA_SIZE);
        logger.debug("IN MIGRATION AWARE VALUE OUTPUT: Metadata buffer: {}", metadataBuffer);
        
    }

    // @Override
    // public void set(ByteBuffer bytes) {
        
    //     logger.debug("IN MIGRATION AWARE VALUE OUTPUT: Setting value with bytes: {}", bytes);
    //     if (bytes == null) {
    //         output = new MigrationAwareResponse<>(null, null);
    //         return;
    //     }

    //     // Check if the buffer is large enough to contain metadata
    //     if (bytes.remaining() >= METADATA_SIZE) {
    //         logger.debug("IN MIGRATION AWARE VALUE OUTPUT: Buffer is large enough to contain metadata");
    //         // Calculate the boundary between data and metadata
    //         int dataLength = bytes.remaining() - METADATA_SIZE;
    //         logger.debug("IN MIGRATION AWARE VALUE OUTPUT: Data length: {}", dataLength);

    //         // Extract the original data (first N bytes)
    //         ByteBuffer dataBuffer = bytes.duplicate();
    //         dataBuffer.limit(dataBuffer.position() + dataLength);
    //         originalValue = codec.decodeValue(dataBuffer);
    //         logger.debug("IN MIGRATION AWARE VALUE OUTPUT: Original value: {}", originalValue);

    //         // Extract the metadata (last 12 bytes)
    //         ByteBuffer metadataBuffer = bytes.duplicate();
    //         metadataBuffer.position(metadataBuffer.position() + dataLength);
    //         metadataBuffer.limit(metadataBuffer.position() + METADATA_SIZE);
    //         logger.debug("IN MIGRATION AWARE VALUE OUTPUT: Metadata buffer: {}", metadataBuffer);
    //         try {
    //             MigrationMetadata metadata = MigrationMetadata.parse(metadataBuffer);
    //             output = new MigrationAwareResponse<>(originalValue, metadata);
    //         } catch (Exception e) {
    //             // If metadata parsing fails, treat as normal response without metadata
    //             output = new MigrationAwareResponse<>(originalValue, null);
    //         }
    //     } else {
    //         // Buffer too small for metadata, treat as normal response
    //         originalValue = codec.decodeValue(bytes);
    //         output = new MigrationAwareResponse<>(originalValue, null);
    //     }
    // }
>>>>>>> f3e21aa3

    @Override
    public String toString() {
        final StringBuilder sb = new StringBuilder();
        sb.append(getClass().getSimpleName());
        sb.append(" [MigrationAwareOutput=").append(output);
        sb.append(", metadata=").append(output.getMetadata());
        sb.append(", error='").append(error).append('\'');
        sb.append(']');
        return sb.toString();
    }

    // Add a helper method to print ByteBuffer as hex
    private static String byteBufferToHex(ByteBuffer buffer) {
        ByteBuffer readOnlyBuffer = buffer.asReadOnlyBuffer();
        readOnlyBuffer.rewind();
        StringBuilder sb = new StringBuilder();
        while (readOnlyBuffer.hasRemaining()) {
            sb.append(String.format("%02x", readOnlyBuffer.get()));
        }
        return sb.toString();
    }
} <|MERGE_RESOLUTION|>--- conflicted
+++ resolved
@@ -1,182 +1,168 @@
-/*
- * Copyright 2011-Present, Redis Ltd. and Contributors
- * All rights reserved.
- *
- * Licensed under the MIT License.
- *
- * This file contains contributions from third-party contributors
- * licensed under the Apache License, Version 2.0 (the "License");
- * you may not use this file except in compliance with the License.
- * You may obtain a copy of the License at
- *
- *      https://www.apache.org/licenses/LICENSE-2.0
- *
- * Unless required by applicable law or agreed to in writing, software
- * distributed under the License is distributed on an "AS IS" BASIS,
- * WITHOUT WARRANTIES OR CONDITIONS OF ANY KIND, either express or implied.
- * See the License for the specific language governing permissions and
- * limitations under the License.
- */
-package io.lettuce.core.output;
-
-import java.nio.ByteBuffer;
-
-import io.lettuce.core.codec.RedisCodec;
-import io.lettuce.core.migration.MigrationAwareResponse;
-import io.lettuce.core.migration.MigrationMetadata;
-import io.netty.util.internal.logging.InternalLogger;
-import io.netty.util.internal.logging.InternalLoggerFactory;
-
-/**
- * Value output that extracts migration metadata from the last 12 bytes of Redis responses.
- * 
- * This output handler follows the documentation pattern where Redis includes migration metadata
- * as the last 12 bytes of bulk string responses. The metadata structure is:
- * - 2 bytes: slot_id (uint16_t)
- * - 2 bytes: migration_status (uint16_t) 
- * - 4 bytes: source_id (uint32_t)
- * - 4 bytes: dest_id (uint32_t)
- *
- * This output handler follows the documentation pattern where Redis includes migration metadata
- * @param <K> Key type.
- * @param <V> Value type.
- * @author Mark Paluch
- * @since 6.3
- */
-public class MigrationAwareValueOutput<K, V> extends CommandOutput<K, V, MigrationAwareResponse<V>> {
-
-    private static final int METADATA_SIZE = 12;
-    private static final InternalLogger logger = InternalLoggerFactory.getInstance(MigrationAwareValueOutput.class);
-    private V originalValue;
-
-    public MigrationAwareValueOutput(RedisCodec<K, V> codec) {
-        super(codec, null);
-    }
-
-    @Override
-    public void set(ByteBuffer bytes) {
-<<<<<<< HEAD
-        if (logger.isDebugEnabled()) {
-            logger.debug("IN MIGRATION AWARE VALUE OUTPUT: Setting value with bytes: {}", bytes);
-        }
-        if (bytes == null) {
-            output = new MigrationAwareResponse<>(null, null);
-            return;
-        }
-
-        // Check if the buffer is large enough to contain metadata
-        if (bytes.remaining() >= METADATA_SIZE) {
-            if (logger.isDebugEnabled()) {
-                logger.debug("IN MIGRATION AWARE VALUE OUTPUT: Buffer is large enough to contain metadata");
-            }
-            // Calculate the boundary between data and metadata
-            int dataLength = bytes.remaining() - METADATA_SIZE;
-            if (logger.isDebugEnabled()) {
-                logger.debug("IN MIGRATION AWARE VALUE OUTPUT: Data length: {}", dataLength);
-            }
-
-            // Extract the original data (first N bytes)
-            ByteBuffer dataBuffer = bytes.duplicate();
-            dataBuffer.limit(dataBuffer.position() + dataLength);
-            originalValue = codec.decodeValue(dataBuffer);
-            if (logger.isDebugEnabled()) {
-                logger.debug("IN MIGRATION AWARE VALUE OUTPUT: Original value: {}", originalValue);
-            }
-
-            // Extract the metadata (last 12 bytes)
-            ByteBuffer metadataBuffer = bytes.duplicate();
-            metadataBuffer.position(metadataBuffer.position() + dataLength);
-            metadataBuffer.limit(metadataBuffer.position() + METADATA_SIZE);
-            if (logger.isDebugEnabled()) {
-                logger.debug("IN MIGRATION AWARE VALUE OUTPUT: Metadata buffer (hex): {}", byteBufferToHex(metadataBuffer));
-            }
-            try {
-                MigrationMetadata metadata = MigrationMetadata.parse(metadataBuffer);
-                output = new MigrationAwareResponse<>(originalValue, metadata);
-            } catch (Exception e) {
-                // If metadata parsing fails, treat as normal response without metadata
-                output = new MigrationAwareResponse<>(originalValue, null);
-            }
-        } else {
-            // Buffer too small for metadata, treat as normal response
-            originalValue = codec.decodeValue(bytes);
-            output = new MigrationAwareResponse<>(originalValue, null);
-        }
-    }
-=======
-        logger.debug("IN MIGRATION AWARE VALUE OUTPUT: Setting value with bytes");
-        output = new MigrationAwareResponse<>((bytes == null) ? null : codec.decodeValue(bytes), null);
-        ByteBuffer metadataBuffer = bytes.duplicate();
-        int dataLength = bytes.remaining() - METADATA_SIZE;
-        logger.debug("IN MIGRATION AWARE VALUE OUTPUT: Data length: {}", dataLength);
-
-        metadataBuffer.position(metadataBuffer.position() + dataLength);
-        metadataBuffer.limit(metadataBuffer.position() + METADATA_SIZE);
-        logger.debug("IN MIGRATION AWARE VALUE OUTPUT: Metadata buffer: {}", metadataBuffer);
-        
-    }
-
-    // @Override
-    // public void set(ByteBuffer bytes) {
-        
-    //     logger.debug("IN MIGRATION AWARE VALUE OUTPUT: Setting value with bytes: {}", bytes);
-    //     if (bytes == null) {
-    //         output = new MigrationAwareResponse<>(null, null);
-    //         return;
-    //     }
-
-    //     // Check if the buffer is large enough to contain metadata
-    //     if (bytes.remaining() >= METADATA_SIZE) {
-    //         logger.debug("IN MIGRATION AWARE VALUE OUTPUT: Buffer is large enough to contain metadata");
-    //         // Calculate the boundary between data and metadata
-    //         int dataLength = bytes.remaining() - METADATA_SIZE;
-    //         logger.debug("IN MIGRATION AWARE VALUE OUTPUT: Data length: {}", dataLength);
-
-    //         // Extract the original data (first N bytes)
-    //         ByteBuffer dataBuffer = bytes.duplicate();
-    //         dataBuffer.limit(dataBuffer.position() + dataLength);
-    //         originalValue = codec.decodeValue(dataBuffer);
-    //         logger.debug("IN MIGRATION AWARE VALUE OUTPUT: Original value: {}", originalValue);
-
-    //         // Extract the metadata (last 12 bytes)
-    //         ByteBuffer metadataBuffer = bytes.duplicate();
-    //         metadataBuffer.position(metadataBuffer.position() + dataLength);
-    //         metadataBuffer.limit(metadataBuffer.position() + METADATA_SIZE);
-    //         logger.debug("IN MIGRATION AWARE VALUE OUTPUT: Metadata buffer: {}", metadataBuffer);
-    //         try {
-    //             MigrationMetadata metadata = MigrationMetadata.parse(metadataBuffer);
-    //             output = new MigrationAwareResponse<>(originalValue, metadata);
-    //         } catch (Exception e) {
-    //             // If metadata parsing fails, treat as normal response without metadata
-    //             output = new MigrationAwareResponse<>(originalValue, null);
-    //         }
-    //     } else {
-    //         // Buffer too small for metadata, treat as normal response
-    //         originalValue = codec.decodeValue(bytes);
-    //         output = new MigrationAwareResponse<>(originalValue, null);
-    //     }
-    // }
->>>>>>> f3e21aa3
-
-    @Override
-    public String toString() {
-        final StringBuilder sb = new StringBuilder();
-        sb.append(getClass().getSimpleName());
-        sb.append(" [MigrationAwareOutput=").append(output);
-        sb.append(", metadata=").append(output.getMetadata());
-        sb.append(", error='").append(error).append('\'');
-        sb.append(']');
-        return sb.toString();
-    }
-
-    // Add a helper method to print ByteBuffer as hex
-    private static String byteBufferToHex(ByteBuffer buffer) {
-        ByteBuffer readOnlyBuffer = buffer.asReadOnlyBuffer();
-        readOnlyBuffer.rewind();
-        StringBuilder sb = new StringBuilder();
-        while (readOnlyBuffer.hasRemaining()) {
-            sb.append(String.format("%02x", readOnlyBuffer.get()));
-        }
-        return sb.toString();
-    }
-} +/*
+ * Copyright 2011-Present, Redis Ltd. and Contributors
+ * All rights reserved.
+ *
+ * Licensed under the MIT License.
+ *
+ * This file contains contributions from third-party contributors
+ * licensed under the Apache License, Version 2.0 (the "License");
+ * you may not use this file except in compliance with the License.
+ * You may obtain a copy of the License at
+ *
+ *      https://www.apache.org/licenses/LICENSE-2.0
+ *
+ * Unless required by applicable law or agreed to in writing, software
+ * distributed under the License is distributed on an "AS IS" BASIS,
+ * WITHOUT WARRANTIES OR CONDITIONS OF ANY KIND, either express or implied.
+ * See the License for the specific language governing permissions and
+ * limitations under the License.
+ */
+package io.lettuce.core.output;
+
+import java.nio.ByteBuffer;
+
+import io.lettuce.core.codec.RedisCodec;
+import io.lettuce.core.migration.MigrationAwareResponse;
+import io.lettuce.core.migration.MigrationMetadata;
+import io.netty.util.internal.logging.InternalLogger;
+import io.netty.util.internal.logging.InternalLoggerFactory;
+
+/**
+ * Value output that extracts migration metadata from the last 12 bytes of Redis responses.
+ * 
+ * This output handler follows the documentation pattern where Redis includes migration metadata
+ * as the last 12 bytes of bulk string responses. The metadata structure is:
+ * - 2 bytes: slot_id (uint16_t)
+ * - 2 bytes: migration_status (uint16_t) 
+ * - 4 bytes: source_id (uint32_t)
+ * - 4 bytes: dest_id (uint32_t)
+ *
+ * This output handler follows the documentation pattern where Redis includes migration metadata
+ * @param <K> Key type.
+ * @param <V> Value type.
+ * @author Mark Paluch
+ * @since 6.3
+ */
+public class MigrationAwareValueOutput<K, V> extends CommandOutput<K, V, MigrationAwareResponse<V>> {
+
+    private static final int METADATA_SIZE = 12;
+    private static final InternalLogger logger = InternalLoggerFactory.getInstance(MigrationAwareValueOutput.class);
+    private V originalValue;
+
+    public MigrationAwareValueOutput(RedisCodec<K, V> codec) {
+        super(codec, null);
+    }
+
+    @Override
+    public void set(ByteBuffer bytes) {
+        if (logger.isDebugEnabled()) {
+            logger.debug("IN MIGRATION AWARE VALUE OUTPUT: Setting value with bytes: {}", bytes);
+        }
+        if (bytes == null) {
+            output = new MigrationAwareResponse<>(null, null);
+            return;
+        }
+
+        // Check if the buffer is large enough to contain metadata
+        if (bytes.remaining() >= METADATA_SIZE) {
+            if (logger.isDebugEnabled()) {
+                logger.debug("IN MIGRATION AWARE VALUE OUTPUT: Buffer is large enough to contain metadata");
+            }
+            // Calculate the boundary between data and metadata
+            int dataLength = bytes.remaining() - METADATA_SIZE;
+            if (logger.isDebugEnabled()) {
+                logger.debug("IN MIGRATION AWARE VALUE OUTPUT: Data length: {}", dataLength);
+            }
+
+            // Extract the original data (first N bytes)
+            ByteBuffer dataBuffer = bytes.duplicate();
+            dataBuffer.limit(dataBuffer.position() + dataLength);
+            originalValue = codec.decodeValue(dataBuffer);
+            if (logger.isDebugEnabled()) {
+                logger.debug("IN MIGRATION AWARE VALUE OUTPUT: Original value: {}", originalValue);
+            }
+
+            // Extract the metadata (last 12 bytes)
+            ByteBuffer metadataBuffer = bytes.duplicate();
+            metadataBuffer.position(metadataBuffer.position() + dataLength);
+            metadataBuffer.limit(metadataBuffer.position() + METADATA_SIZE);
+            if (logger.isDebugEnabled()) {
+                logger.debug("IN MIGRATION AWARE VALUE OUTPUT: Metadata buffer (hex): {}", byteBufferToHex(metadataBuffer));
+            }
+            try {
+                MigrationMetadata metadata = MigrationMetadata.parse(metadataBuffer);
+                output = new MigrationAwareResponse<>(originalValue, metadata);
+            } catch (Exception e) {
+                // If metadata parsing fails, treat as normal response without metadata
+                output = new MigrationAwareResponse<>(originalValue, null);
+            }
+        } else {
+            // Buffer too small for metadata, treat as normal response
+            originalValue = codec.decodeValue(bytes);
+            output = new MigrationAwareResponse<>(originalValue, null);
+        }
+    }
+
+    // @Override
+    // public void set(ByteBuffer bytes) {
+        
+    //     logger.debug("IN MIGRATION AWARE VALUE OUTPUT: Setting value with bytes: {}", bytes);
+    //     if (bytes == null) {
+    //         output = new MigrationAwareResponse<>(null, null);
+    //         return;
+    //     }
+
+    //     // Check if the buffer is large enough to contain metadata
+    //     if (bytes.remaining() >= METADATA_SIZE) {
+    //         logger.debug("IN MIGRATION AWARE VALUE OUTPUT: Buffer is large enough to contain metadata");
+    //         // Calculate the boundary between data and metadata
+    //         int dataLength = bytes.remaining() - METADATA_SIZE;
+    //         logger.debug("IN MIGRATION AWARE VALUE OUTPUT: Data length: {}", dataLength);
+
+    //         // Extract the original data (first N bytes)
+    //         ByteBuffer dataBuffer = bytes.duplicate();
+    //         dataBuffer.limit(dataBuffer.position() + dataLength);
+    //         originalValue = codec.decodeValue(dataBuffer);
+    //         logger.debug("IN MIGRATION AWARE VALUE OUTPUT: Original value: {}", originalValue);
+
+    //         // Extract the metadata (last 12 bytes)
+    //         ByteBuffer metadataBuffer = bytes.duplicate();
+    //         metadataBuffer.position(metadataBuffer.position() + dataLength);
+    //         metadataBuffer.limit(metadataBuffer.position() + METADATA_SIZE);
+    //         logger.debug("IN MIGRATION AWARE VALUE OUTPUT: Metadata buffer: {}", metadataBuffer);
+    //         try {
+    //             MigrationMetadata metadata = MigrationMetadata.parse(metadataBuffer);
+    //             output = new MigrationAwareResponse<>(originalValue, metadata);
+    //         } catch (Exception e) {
+    //             // If metadata parsing fails, treat as normal response without metadata
+    //             output = new MigrationAwareResponse<>(originalValue, null);
+    //         }
+    //     } else {
+    //         // Buffer too small for metadata, treat as normal response
+    //         originalValue = codec.decodeValue(bytes);
+    //         output = new MigrationAwareResponse<>(originalValue, null);
+    //     }
+    // }
+
+    @Override
+    public String toString() {
+        final StringBuilder sb = new StringBuilder();
+        sb.append(getClass().getSimpleName());
+        sb.append(" [MigrationAwareOutput=").append(output);
+        sb.append(", metadata=").append(output.getMetadata());
+        sb.append(", error='").append(error).append('\'');
+        sb.append(']');
+        return sb.toString();
+    }
+
+    // Add a helper method to print ByteBuffer as hex
+    private static String byteBufferToHex(ByteBuffer buffer) {
+        ByteBuffer readOnlyBuffer = buffer.asReadOnlyBuffer();
+        readOnlyBuffer.rewind();
+        StringBuilder sb = new StringBuilder();
+        while (readOnlyBuffer.hasRemaining()) {
+            sb.append(String.format("%02x", readOnlyBuffer.get()));
+        }
+        return sb.toString();
+    }
+} 